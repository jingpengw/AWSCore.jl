--- conflicted
+++ resolved
@@ -163,11 +163,7 @@
 
     @assert localhost_is_ec2()
 
-<<<<<<< HEAD
-    String(http_request("169.254.169.254", "/latest/meta-data/$key").data)
-=======
     String(take!(http_request("http://169.254.169.254/latest/meta-data/$key")))
->>>>>>> 1e0744ba
 end
 
 
@@ -213,7 +209,8 @@
 
     uri = ENV["AWS_CONTAINER_CREDENTIALS_RELATIVE_URI"]
 
-    new_creds = JSON.parse(String(http_request("169.254.170.2", uri).data))
+    new_creds = JSON.parse(String(
+        take!(http_request("http://169.254.170.2/$uri"))))
 
     if debug_level > 0
         print("Loading AWSCredentials from ECS metadata... ")
