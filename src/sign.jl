--- conflicted
+++ resolved
@@ -51,15 +51,8 @@
 
     query = [(k, query[k]) for k in sort(collect(keys(query)))]
 
-<<<<<<< HEAD
     to_sign = "POST\n$(uri.host)\n$(uri.path)\n$(format_query_str(query))"
-    
-=======
-#FIXME  see https://github.com/JuliaWeb/URIParser.jl/pull/31
-#    to_sign = "POST\n$(uri.host)\n$(uri.path)\n$(format_query_str(query))"
-    to_sign = "POST\n$(uri.host)\n$(uri.path)\n$(escape_with(format_query_str(query), "()"))"
 
->>>>>>> ebca23be
     secret = r[:creds].secret_key
     push!(query, ("Signature", digest("sha256", secret, to_sign)
                                |> base64encode |> strip))
